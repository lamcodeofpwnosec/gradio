--- conflicted
+++ resolved
@@ -9,7 +9,7 @@
 from multiprocessing import Process
 import pkg_resources
 from distutils import dir_util
-from gradio import inputs, outputs
+import gradio as gr
 import time
 import json
 from gradio.tunneling import create_tunnel
@@ -18,7 +18,7 @@
 import requests
 import sys
 import csv
-
+import copy
 
 INITIAL_PORT_VALUE = int(os.getenv(
     'GRADIO_SERVER_PORT', "7860"))  # The http server will try to open on port 7860. If not available, 7861, 7862, etc.
@@ -71,110 +71,19 @@
     )
 
 
-<<<<<<< HEAD
-def serve_files_in_background(interface, port, directory_to_serve=None, server_name=LOCALHOST_NAME):
-    class HTTPHandler(SimpleHTTPRequestHandler):
-        """This handler uses server.base_path instead of always using os.getcwd()"""
-        def _set_headers(self):
-            self.send_response(200)
-            self.send_header("Content-type", "application/json")
-            self.end_headers()
-
-        def end_headers(self):
-            self.send_header('Access-Control-Allow-Origin', '*')
-            self.send_header('Access-Control-Allow-Methods', 'GET, POST')
-            return super(HTTPHandler, self).end_headers()
-
-        def translate_path(self, path):
-            path = SimpleHTTPRequestHandler.translate_path(self, path)
-            relpath = os.path.relpath(path, os.getcwd())
-            fullpath = os.path.join(self.server.base_path, relpath)
-            return fullpath
-
-        def log_message(self, format, *args):
-            return
-
-        def do_POST(self):
-            # Read body of the request.
-            if self.path == "/api/predict/":
-                # Make the prediction.
-                self._set_headers()
-                data_string = self.rfile.read(
-                    int(self.headers["Content-Length"]))
-                msg = json.loads(data_string)
-                raw_input = msg["data"]
-                prediction, durations = interface.process(raw_input)
-                output = {"data": prediction, "durations": durations}
-                self.wfile.write(json.dumps(output).encode())
-
-            elif self.path == "/api/flag/":
-                self._set_headers()
-                data_string = self.rfile.read(
-                    int(self.headers["Content-Length"]))
-                msg = json.loads(data_string)
-                os.makedirs(interface.flagging_dir, exist_ok=True)
-                output = {'inputs': [interface.input_interfaces[
-                    i].rebuild(
-                    interface.flagging_dir, msg['data']['input_data'][i]) for i
-                    in range(len(interface.input_interfaces))],
-                    'outputs': [interface.output_interfaces[
-                        i].rebuild(
-                        interface.flagging_dir, msg['data']['output_data'][i])
-                        for i
-                    in range(len(interface.output_interfaces))]}
-
-                log_fp = "{}/log.csv".format(interface.flagging_dir)
-
-                is_new = not os.path.exists(log_fp)
-
-                with open(log_fp, "a") as csvfile:
-                    headers = ["input_{}".format(i) for i in range(len(
-                        output["inputs"]))] + ["output_{}".format(i) for i in
-                                               range(len(output["outputs"]))]
-                    writer = csv.DictWriter(csvfile, delimiter=',',
-                                            lineterminator='\n',
-                                            fieldnames=headers)
-                    if is_new:
-                        writer.writeheader()
-
-                    writer.writerow(
-                        dict(zip(headers, output["inputs"] +
-                                  output["outputs"]))
-                    )
-            elif self.path == "/api/interpret/":
-                self._set_headers()
-                data_string = self.rfile.read(
-                    int(self.headers["Content-Length"]))
-                msg = json.loads(data_string)
-                raw_input = msg["data"]
-                processed_input = [input_interface.preprocess(raw_input[i])
-                                   for i, input_interface in enumerate(interface.input_interfaces)]
-                
-                interpretation = interface.interpretation(interface, processed_input)
-                self.wfile.write(json.dumps(interpretation).encode())
-            else:
-                self.send_error(404, 'Path not found: {}'.format(self.path))
-
-        def do_GET(self):
-            if self.path.startswith("/file/"):
-                self.send_response(200)
-                self.end_headers()
-                with open(self.path[6:], "rb") as f:
-                    self.wfile.write(f.read())
-            else:
-                super().do_GET()
-=======
 @app.route("/", methods=["GET"])
-def gradio():
+def main():
     return render_template("index.html",
         title=app.app_globals["title"],
         description=app.app_globals["description"],
         thumbnail=app.app_globals["thumbnail"],
     )
 
+
 @app.route("/config/", methods=["GET"])
 def config():
     return jsonify(app.app_globals["config"])
+
 
 @app.route("/enable_sharing/<path:path>", methods=["GET"])
 def enable_sharing(path):
@@ -182,6 +91,7 @@
         path = None
     app.app_globals["config"]["share_url"] = path
     return jsonify(success=True)
+    
 
 @app.route("/api/predict/", methods=["POST"])
 def predict():
@@ -189,6 +99,7 @@
     prediction, durations = app.interface.process(raw_input)
     output = {"data": prediction, "durations": durations}
     return jsonify(output)
+
 
 @app.route("/api/flag/", methods=["POST"])
 def flag():
@@ -223,10 +134,28 @@
         )
         return jsonify(success=True)
 
+
+@app.route("/api/interpret/", methods=["POST"])
+def interpret():
+    raw_input = request.json["data"]
+    if app.interface.interpretation == "default":
+        interpreter = gr.interpretation.default()
+        processed_input = []
+        for i, x in enumerate(raw_input):
+            input_interface = copy.deepcopy(app.interface.input_interfaces[i])
+            input_interface.type = gr.interpretation.expected_types[type(input_interface)]
+            processed_input.append(input_interface.preprocess(x))
+    else:
+        processed_input = [input_interface.preprocess(raw_input[i])
+                            for i, input_interface in enumerate(app.interface.input_interfaces)]
+        interpreter = app.interface.interpretation
+    interpretation = interpreter(app.interface, processed_input)
+    return jsonify(interpretation)
+
+
 @app.route("/file/<path:path>", methods=["GET"])
 def file(path):
     return send_file(os.path.join(os.getcwd(), path))
->>>>>>> 9140a56e
                 
 
 def start_server(interface, server_port=None):
