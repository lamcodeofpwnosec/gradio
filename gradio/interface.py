"""
This is the core file in the `gradio` package, and defines the Interface class,
including various methods for constructing an interface and then launching it.
"""

from __future__ import annotations

import copy
import os
import random
import re
import time
import warnings
import weakref
from typing import TYPE_CHECKING, Any, Callable, List, Optional, Tuple

from markdown_it import MarkdownIt
from mdit_py_plugins.footnote import footnote_plugin

from gradio import interpretation, utils
from gradio.launchable import Launchable
from gradio.external import load_from_pipeline, load_interface  # type: ignore
from gradio.flagging import CSVLogger, FlaggingCallback  # type: ignore
from gradio.inputs import InputComponent
from gradio.inputs import State as i_State  # type: ignore
from gradio.inputs import get_input_instance
from gradio.outputs import OutputComponent
from gradio.outputs import State as o_State  # type: ignore
from gradio.outputs import get_output_instance

if TYPE_CHECKING:  # Only import for type checking (is False at runtime).
    import flask
    import transformers


class Interface(Launchable):
    """
    Gradio interfaces are created by constructing a `Interface` object
    with a locally-defined function, or with `Interface.load()` with the path
    to a repo or by `Interface.from_pipeline()` with a Transformers Pipeline.
    """

    # stores references to all currently existing Interface instances
    instances: weakref.WeakSet = weakref.WeakSet()

    @classmethod
    def get_instances(cls) -> List[Interface]:
        """
        :return: list of all current instances.
        """
        return list(Interface.instances)

    @classmethod
    def load(
        cls,
        name: str,
        src: Optional[str] = None,
        api_key: Optional[str] = None,
        alias: Optional[str] = None,
        **kwargs,
    ) -> Interface:
        """
        Class method to construct an Interface from an external source repository, such as huggingface.
        Parameters:
        name (str): the name of the model (e.g. "gpt2"), can include the `src` as prefix (e.g. "huggingface/gpt2")
        src (str): the source of the model: `huggingface` or `gradio` (or empty if source is provided as a prefix in `name`)
        api_key (str): optional api key for use with Hugging Face Model Hub
        alias (str): optional, used as the name of the loaded model instead of the default name
        Returns:
        (gradio.Interface): a Gradio Interface object for the given model
        """
        interface_info = load_interface(name, src, api_key, alias)
        kwargs = dict(interface_info, **kwargs)
        interface = cls(**kwargs)
        interface.api_mode = True  # So interface doesn't run pre/postprocess.
        return interface

    @classmethod
    def from_pipeline(cls, pipeline: transformers.Pipeline, **kwargs) -> Interface:
        """
        Construct an Interface from a Hugging Face transformers.Pipeline.
        Parameters:
        pipeline (transformers.Pipeline):
        Returns:
        (gradio.Interface): a Gradio Interface object from the given Pipeline

        Example usage:
            import gradio as gr
            from transformers import pipeline
            pipe = pipeline(model="lysandre/tiny-vit-random")
            gr.Interface.from_pipeline(pipe).launch()
        """
        interface_info = load_from_pipeline(pipeline)
        kwargs = dict(interface_info, **kwargs)
        interface = cls(**kwargs)
        return interface

    def __init__(
        self,
        fn: Callable | List[Callable],
        inputs: str | InputComponent | List[str | InputComponent] = None,
        outputs: str | OutputComponent | List[str | OutputComponent] = None,
        verbose: bool = False,
        examples: Optional[List[Any] | List[List[Any]] | str] = None,
        examples_per_page: int = 10,
        live: bool = False,
        layout: str = "unaligned",
        show_input: bool = True,
        show_output: bool = True,
        capture_session: Optional[bool] = None,
        interpretation: Optional[Callable | str] = None,
        num_shap: float = 2.0,
        theme: Optional[str] = None,
        repeat_outputs_per_model: bool = True,
        title: Optional[str] = None,
        description: Optional[str] = None,
        article: Optional[str] = None,
        thumbnail: Optional[str] = None,
        css: Optional[str] = None,
        height=None,
        width=None,
        allow_screenshot: bool = True,
        allow_flagging: Optional[str] = None,
        flagging_options: List[str] = None,
        encrypt=None,
        show_tips=None,
        flagging_dir: str = "flagged",
        analytics_enabled: Optional[bool] = None,
        server_name=None,
        server_port=None,
        enable_queue=None,
        api_mode=None,
        flagging_callback: FlaggingCallback = CSVLogger(),
    ):
        """
        Parameters:
        fn (Union[Callable, List[Callable]]): the function to wrap an interface around.
        inputs (Union[str, InputComponent, List[Union[str, InputComponent]]]): a single Gradio input component, or list of Gradio input components. Components can either be passed as instantiated objects, or referred to by their string shortcuts. The number of input components should match the number of parameters in fn.
        outputs (Union[str, OutputComponent, List[Union[str, OutputComponent]]]): a single Gradio output component, or list of Gradio output components. Components can either be passed as instantiated objects, or referred to by their string shortcuts. The number of output components should match the number of values returned by fn.
        verbose (bool): DEPRECATED. Whether to print detailed information during launch.
        examples (Union[List[List[Any]], str]): sample inputs for the function; if provided, appears below the UI components and can be used to populate the interface. Should be nested list, in which the outer list consists of samples and each inner list consists of an input corresponding to each input component. A string path to a directory of examples can also be provided. If there are multiple input components and a directory is provided, a log.csv file must be present in the directory to link corresponding inputs.
        examples_per_page (int): If examples are provided, how many to display per page.
        live (bool): whether the interface should automatically reload on change.
        layout (str): Layout of input and output panels. "horizontal" arranges them as two columns of equal height, "unaligned" arranges them as two columns of unequal height, and "vertical" arranges them vertically.
        capture_session (bool): DEPRECATED. If True, captures the default graph and session (needed for Tensorflow 1.x)
        interpretation (Union[Callable, str]): function that provides interpretation explaining prediction output. Pass "default" to use simple built-in interpreter, "shap" to use a built-in shapley-based interpreter, or your own custom interpretation function.
        num_shap (float): a multiplier that determines how many examples are computed for shap-based interpretation. Increasing this value will increase shap runtime, but improve results. Only applies if interpretation is "shap".
        title (str): a title for the interface; if provided, appears above the input and output components.
        description (str): a description for the interface; if provided, appears above the input and output components.
        article (str): an expanded article explaining the interface; if provided, appears below the input and output components. Accepts Markdown and HTML content.
        thumbnail (str): path to image or src to use as display picture for models listed in gradio.app/hub
        theme (str): Theme to use - one of "default", "huggingface", "seafoam", "grass", "peach". Add "dark-" prefix, e.g. "dark-peach" for dark theme (or just "dark" for the default dark theme).
        css (str): custom css or path to custom css file to use with interface.
        allow_screenshot (bool): if False, users will not see a button to take a screenshot of the interface.
        allow_flagging (str): one of "never", "auto", or "manual". If "never" or "auto", users will not see a button to flag an input and output. If "manual", users will see a button to flag. If "auto", every prediction will be automatically flagged. If "manual", samples are flagged when the user clicks flag button. Can be set with environmental variable GRADIO_ALLOW_FLAGGING.
        flagging_options (List[str]): if provided, allows user to select from the list of options when flagging. Only applies if allow_flagging is "manual".
        encrypt (bool): DEPRECATED. If True, flagged data will be encrypted by key provided by creator at launch
        flagging_dir (str): what to name the dir where flagged data is stored.
        show_tips (bool): DEPRECATED. if True, will occasionally show tips about new Gradio features
        enable_queue (bool): DEPRECATED. if True, inference requests will be served through a queue instead of with parallel threads. Required for longer inference times (> 1min) to prevent timeout.
        api_mode (bool): DEPRECATED. If True, will skip preprocessing steps when the Interface is called() as a function (should remain False unless the Interface is loaded from an external repo)
        server_name (str): DEPRECATED. Name of the server to use for serving the interface - pass in launch() instead.
        server_port (int): DEPRECATED. Port of the server to use for serving the interface - pass in launch() instead.
        """
        if not isinstance(fn, list):
            fn = [fn]
        if not isinstance(inputs, list):
            inputs = [inputs]
        if not isinstance(outputs, list):
            outputs = [outputs]

        self.input_components = [get_input_instance(i) for i in inputs]
        self.output_components = [get_output_instance(o) for o in outputs]
        if repeat_outputs_per_model:
            self.output_components *= len(fn)

        if sum(isinstance(i, i_State) for i in self.input_components) > 1:
            raise ValueError("Only one input component can be State.")
        if sum(isinstance(o, o_State) for o in self.output_components) > 1:
            raise ValueError("Only one output component can be State.")

        if sum(isinstance(i, i_State) for i in self.input_components) == 1:
            if len(fn) > 1:
                raise ValueError("State cannot be used with multiple functions.")
            state_param_index = [
                isinstance(i, i_State) for i in self.input_components
            ].index(True)
            state: i_State = self.input_components[state_param_index]
            if state.default is None:
                default = utils.get_default_args(fn[0])[state_param_index]
                state.default = default

        if (
            interpretation is None
            or isinstance(interpretation, list)
            or callable(interpretation)
        ):
            self.interpretation = interpretation
        elif isinstance(interpretation, str):
            self.interpretation = [
                interpretation.lower() for _ in self.input_components
            ]
        else:
            raise ValueError("Invalid value for parameter: interpretation")

        self.predict = fn
        self.predict_durations = [[0, 0]] * len(fn)
        self.function_names = [func.__name__ for func in fn]
        self.__name__ = ", ".join(self.function_names)

        if verbose:
            warnings.warn(
                "The `verbose` parameter in the `Interface`"
                "is deprecated and has no effect."
            )

        self.status = "OFF"
        self.live = live
        self.layout = layout
        self.show_input = show_input
        self.show_output = show_output
        self.flag_hash = random.getrandbits(32)
        self.capture_session = capture_session

        if capture_session is not None:
            warnings.warn(
                "The `capture_session` parameter in the `Interface`"
                " is deprecated and may be removed in the future."
            )
            try:
                import tensorflow as tf

                self.session = tf.get_default_graph(), tf.keras.backend.get_session()
            except (ImportError, AttributeError):
                # If they are using TF >= 2.0 or don't have TF,
                # just ignore this parameter.
                pass

        if server_name is not None or server_port is not None:
            raise DeprecationWarning(
                "The `server_name` and `server_port` parameters in `Interface`"
                "are deprecated. Please pass into launch() instead."
            )

        self.session = None
        self.title = title

        CLEANER = re.compile("<.*?>")

        def clean_html(raw_html):
            cleantext = re.sub(CLEANER, "", raw_html)
            return cleantext

        md = MarkdownIt(
            "js-default",
            {
                "linkify": True,
                "typographer": True,
                "html": True,
            },
        ).use(footnote_plugin)

        simple_description = None
        if description is not None:
            description = md.render(description)
            simple_description = clean_html(description)
        self.simple_description = simple_description
        self.description = description
        if article is not None:
            article = utils.readme_to_html(article)
            article = md.render(article)
        self.article = article

        self.thumbnail = thumbnail
        theme = theme if theme is not None else os.getenv("GRADIO_THEME", "default")
        DEPRECATED_THEME_MAP = {
            "darkdefault": "default",
            "darkhuggingface": "dark-huggingface",
            "darkpeach": "dark-peach",
            "darkgrass": "dark-grass",
        }
        VALID_THEME_SET = (
            "default",
            "huggingface",
            "seafoam",
            "grass",
            "peach",
            "dark",
            "dark-huggingface",
            "dark-seafoam",
            "dark-grass",
            "dark-peach",
        )
        if theme in DEPRECATED_THEME_MAP:
            warnings.warn(
                f"'{theme}' theme name is deprecated, using {DEPRECATED_THEME_MAP[theme]} instead."
            )
            theme = DEPRECATED_THEME_MAP[theme]
        elif theme not in VALID_THEME_SET:
            raise ValueError(
                f"Invalid theme name, theme must be one of: {', '.join(VALID_THEME_SET)}"
            )
        self.theme = theme

        self.height = height
        self.width = width
        if self.height is not None or self.width is not None:
            warnings.warn(
                "The `height` and `width` parameters in `Interface` "
                "are deprecated and should be passed into launch()."
            )

        if css is not None and os.path.exists(css):
            with open(css) as css_file:
                self.css = css_file.read()
        else:
            self.css = css
        if (
            examples is None
            or isinstance(examples, str)
            or (
                isinstance(examples, list)
                and (len(examples) == 0 or isinstance(examples[0], list))
            )
        ):
            self.examples = examples
        elif (
            isinstance(examples, list) and len(self.input_components) == 1
        ):  # If there is only one input component, examples can be provided as a regular list instead of a list of lists
            self.examples = [[e] for e in examples]
        else:
            raise ValueError(
                "Examples argument must either be a directory or a nested "
                "list, where each sublist represents a set of inputs."
            )
        self.num_shap = num_shap
        self.examples_per_page = examples_per_page

        self.simple_server = None
        self.allow_screenshot = allow_screenshot

        # For analytics_enabled and allow_flagging: (1) first check for
        # parameter, (2) check for env variable, (3) default to True/"manual"
        self.analytics_enabled = (
            analytics_enabled
            if analytics_enabled is not None
            else os.getenv("GRADIO_ANALYTICS_ENABLED", "True") == "True"
        )
        if allow_flagging is None:
            allow_flagging = os.getenv("GRADIO_ALLOW_FLAGGING", "manual")
        if allow_flagging is True:
            warnings.warn(
                "The `allow_flagging` parameter in `Interface` now"
                "takes a string value ('auto', 'manual', or 'never')"
                ", not a boolean. Setting parameter to: 'manual'."
            )
            self.allow_flagging = "manual"
        elif allow_flagging == "manual":
            self.allow_flagging = "manual"
        elif allow_flagging is False:
            warnings.warn(
                "The `allow_flagging` parameter in `Interface` now"
                "takes a string value ('auto', 'manual', or 'never')"
                ", not a boolean. Setting parameter to: 'never'."
            )
            self.allow_flagging = "never"
        elif allow_flagging == "never":
            self.allow_flagging = "never"
        elif allow_flagging == "auto":
            self.allow_flagging = "auto"
        else:
            raise ValueError(
                "Invalid value for `allow_flagging` parameter."
                "Must be: 'auto', 'manual', or 'never'."
            )

        self.flagging_options = flagging_options
        self.flagging_callback = flagging_callback
        self.flagging_dir = flagging_dir

        self.save_to = None  # Used for selenium tests
        self.share = None
        self.share_url = None
        self.local_url = None
        self.ip_address = utils.get_local_ip_address()

        if show_tips is not None:
            warnings.warn(
                "The `show_tips` parameter in the `Interface` is deprecated. Please use the `show_tips` parameter in `launch()` instead"
            )

        self.requires_permissions = any(
            [component.requires_permissions for component in self.input_components]
        )

        self.enable_queue = enable_queue
        if self.enable_queue is not None:
            warnings.warn(
                "The `enable_queue` parameter in the `Interface`"
                "will be deprecated and may not work properly. "
                "Please use the `enable_queue` parameter in "
                "`launch()` instead"
            )

        self.favicon_path = None
        self.height = height
        self.width = width
        if self.height is not None or self.width is not None:
            warnings.warn(
                "The `width` and `height` parameters in the `Interface` class"
                "will be deprecated. Please provide these parameters"
                "in `launch()` instead"
            )

        self.encrypt = encrypt
        if self.encrypt is not None:
            warnings.warn(
                "The `encrypt` parameter in the `Interface` class"
                "will be deprecated. Please provide this parameter"
                "in `launch()` instead"
            )

        if api_mode is not None:
            warnings.warn("The `api_mode` parameter in the `Interface` is deprecated.")
        self.api_mode = False

        data = {
            "fn": fn,
            "inputs": inputs,
            "outputs": outputs,
            "live": live,
            "capture_session": capture_session,
            "ip_address": self.ip_address,
            "interpretation": interpretation,
            "allow_flagging": allow_flagging,
            "allow_screenshot": allow_screenshot,
            "custom_css": self.css is not None,
            "theme": self.theme,
        }

        if self.analytics_enabled:
            utils.initiated_analytics(data)

        # Alert user if a more recent version of the library exists
        utils.version_check()
        Interface.instances.add(self)

    def __call__(self, *params):
        if (
            self.api_mode
        ):  # skip the preprocessing/postprocessing if sending to a remote API
            output = self.run_prediction(params, called_directly=True)
        else:
            output, _ = self.process(params)
        return output[0] if len(output) == 1 else output

    def __str__(self):
        return self.__repr__()

    def __repr__(self):
        repr = "Gradio Interface for: {}".format(
            ", ".join(fn.__name__ for fn in self.predict)
        )
        repr += "\n" + "-" * len(repr)
        repr += "\ninputs:"
        for component in self.input_components:
            repr += "\n|-{}".format(str(component))
        repr += "\noutputs:"
        for component in self.output_components:
            repr += "\n|-{}".format(str(component))
        return repr

    def get_config_file(self):
        return utils.get_config_file(self)

    def run_prediction(
        self,
        processed_input: List[Any],
        return_duration: bool = False,
        called_directly: bool = False,
    ) -> List[Any] | Tuple[List[Any], List[float]]:
        """
        Runs the prediction function with the given (already processed) inputs.
        Parameters:
        processed_input (list): A list of processed inputs.
        return_duration (bool): Whether to return the duration of the prediction.
        called_directly (bool): Whether the prediction is being called
            directly (i.e. as a function, not through the GUI).
        Returns:
        predictions (list): A list of predictions (not post-processed).
        durations (list): A list of durations for each prediction
            (only returned if `return_duration` is True).
        """
        if self.api_mode:  # Serialize the input
            processed_input = [
                input_component.serialize(processed_input[i], called_directly)
                for i, input_component in enumerate(self.input_components)
            ]
        predictions = []
        durations = []
        output_component_counter = 0

        for predict_fn in self.predict:
            start = time.time()
            if self.capture_session and self.session is not None:  # For TF 1.x
                graph, sess = self.session
                with graph.as_default(), sess.as_default():
                    prediction = predict_fn(*processed_input)
            else:
                prediction = predict_fn(*processed_input)
            duration = time.time() - start

            if len(self.output_components) == len(self.predict):
                prediction = [prediction]

            if self.api_mode:  # Serialize the input
                prediction_ = copy.deepcopy(prediction)
                prediction = []
                for (
                    pred
                ) in (
                    prediction_
                ):  # Done this way to handle both single interfaces with multiple outputs and Parallel() interfaces
                    prediction.append(
                        self.output_components[output_component_counter].deserialize(
                            pred
                        )
                    )
                    output_component_counter += 1

            durations.append(duration)
            predictions.extend(prediction)

        if return_duration:
            return predictions, durations
        else:
            return predictions

    def process(self, raw_input: List[Any]) -> Tuple[List[Any], List[float]]:
        """
        First preprocesses the input, then runs prediction using
        self.run_prediction(), then postprocesses the output.
        Parameters:
        raw_input: a list of raw inputs to process and apply the prediction(s) on.
        Returns:
        processed output: a list of processed  outputs to return as the prediction(s).
        duration: a list of time deltas measuring inference time for each prediction fn.
        """
        processed_input = [
            input_component.preprocess(raw_input[i])
            for i, input_component in enumerate(self.input_components)
        ]
        predictions, durations = self.run_prediction(
            processed_input, return_duration=True
        )
        processed_output = [
            output_component.postprocess(predictions[i])
            if predictions[i] is not None
            else None
            for i, output_component in enumerate(self.output_components)
        ]

        avg_durations = []
        for i, duration in enumerate(durations):
            self.predict_durations[i][0] += duration
            self.predict_durations[i][1] += 1
            avg_durations.append(
                self.predict_durations[i][0] / self.predict_durations[i][1]
            )
        if hasattr(self, "config"):
            self.config["avg_durations"] = avg_durations

        return processed_output, durations

    def interpret(self, raw_input: List[Any]) -> List[Any]:
        return interpretation.run_interpret(self, raw_input)

    def test_launch(self) -> None:
        for predict_fn in self.predict:
            print("Test launch: {}()...".format(predict_fn.__name__), end=" ")
            raw_input = []
            for input_component in self.input_components:
                if input_component.test_input is None:
                    print("SKIPPED")
                    break
                else:
                    raw_input.append(input_component.test_input)
            else:
                self.process(raw_input)
                print("PASSED")
                continue

<<<<<<< HEAD
    def launch(self, **args):
        if self.allow_flagging:
=======
    def launch(
        self,
        inline: bool = None,
        inbrowser: bool = None,
        share: bool = False,
        debug: bool = False,
        auth: Optional[Callable | Tuple[str, str] | List[Tuple[str, str]]] = None,
        auth_message: Optional[str] = None,
        private_endpoint: Optional[str] = None,
        prevent_thread_lock: bool = False,
        show_error: bool = True,
        server_name: Optional[str] = None,
        server_port: Optional[int] = None,
        show_tips: bool = False,
        enable_queue: bool = False,
        height: int = 500,
        width: int = 900,
        encrypt: bool = False,
        cache_examples: bool = False,
        favicon_path: Optional[str] = None,
        ssl_keyfile: Optional[str] = None,
        ssl_certfile: Optional[str] = None,
    ) -> Tuple[flask.Flask, str, str]:
        """
        Launches the webserver that serves the UI for the interface.
        Parameters:
        inline (bool): whether to display in the interface inline on python notebooks.
        inbrowser (bool): whether to automatically launch the interface in a new tab on the default browser.
        share (bool): whether to create a publicly shareable link from your computer for the interface.
        debug (bool): if True, and the interface was launched from Google Colab, prints the errors in the cell output.
        auth (Callable, Union[Tuple[str, str], List[Tuple[str, str]]]): If provided, username and password (or list of username-password tuples) required to access interface. Can also provide function that takes username and password and returns True if valid login.
        auth_message (str): If provided, HTML message provided on login page.
        private_endpoint (str): If provided, the public URL of the interface will be this endpoint (should generally be unchanged).
        prevent_thread_lock (bool): If True, the interface will block the main thread while the server is running.
        show_error (bool): If True, any errors in the interface will be printed in the browser console log
        server_port (int): will start gradio app on this port (if available). Can be set by environment variable GRADIO_SERVER_PORT.
        server_name (str): to make app accessible on local network, set this to "0.0.0.0". Can be set by environment variable GRADIO_SERVER_NAME.
        show_tips (bool): if True, will occasionally show tips about new Gradio features
        enable_queue (bool): if True, inference requests will be served through a queue instead of with parallel threads. Required for longer inference times (> 1min) to prevent timeout.
        width (int): The width in pixels of the iframe element containing the interface (used if inline=True)
        height (int): The height in pixels of the iframe element containing the interface (used if inline=True)
        encrypt (bool): If True, flagged data will be encrypted by key provided by creator at launch
        cache_examples (bool): If True, examples outputs will be processed and cached in a folder, and will be used if a user uses an example input.
        favicon_path (str): If a path to a file (.png, .gif, or .ico) is provided, it will be used as the favicon for the web page.
        ssl_keyfile (str): If a path to a file is provided, will use this as the private key file to create a local server running on https.
        ssl_certfile (str): If a path to a file is provided, will use this as the signed certificate for https. Needs to be provided if ssl_keyfile is provided.
        Returns:
        app (flask.Flask): Flask app object
        path_to_local_server (str): Locally accessible link
        share_url (str): Publicly accessible link (if share=True)
        """
        self.config = self.get_config_file()
        self.cache_examples = cache_examples
        if (
            auth
            and not callable(auth)
            and not isinstance(auth[0], tuple)
            and not isinstance(auth[0], list)
        ):
            auth = [auth]
        self.auth = auth
        self.auth_message = auth_message
        self.show_tips = show_tips
        self.show_error = show_error
        self.height = self.height or height
        self.width = self.width or width
        self.favicon_path = favicon_path

        if self.encrypt is None:
            self.encrypt = encrypt
        if self.encrypt:
            self.encryption_key = encryptor.get_key(
                getpass.getpass("Enter key for encryption: ")
            )

        if self.enable_queue is None:
            self.enable_queue = enable_queue
        if self.allow_flagging != "never":
>>>>>>> b57999c2
            self.flagging_callback.setup(self.flagging_dir)
        super().launch(**args)


    def integrate(self, comet_ml=None, wandb=None, mlflow=None) -> None:
        """
        A catch-all method for integrating with other libraries.
        Should be run after launch()
        Parameters:
            comet_ml (Experiment): If a comet_ml Experiment object is provided,
            will integrate with the experiment and appear on Comet dashboard
            wandb (module): If the wandb module is provided, will integrate
            with it and appear on WandB dashboard
            mlflow (module): If the mlflow module  is provided, will integrate
            with the experiment and appear on ML Flow dashboard
        """
        analytics_integration = ""
        if comet_ml is not None:
            analytics_integration = "CometML"
            comet_ml.log_other("Created from", "Gradio")
            if self.share_url is not None:
                comet_ml.log_text("gradio: " + self.share_url)
                comet_ml.end()
            else:
                comet_ml.log_text("gradio: " + self.local_url)
                comet_ml.end()
        if wandb is not None:
            analytics_integration = "WandB"
            if self.share_url is not None:
                wandb.log(
                    {
                        "Gradio panel": wandb.Html(
                            '<iframe src="'
                            + self.share_url
                            + '" width="'
                            + str(self.width)
                            + '" height="'
                            + str(self.height)
                            + '" frameBorder="0"></iframe>'
                        )
                    }
                )
            else:
                print(
                    "The WandB integration requires you to "
                    "`launch(share=True)` first."
                )
        if mlflow is not None:
            analytics_integration = "MLFlow"
            if self.share_url is not None:
                mlflow.log_param("Gradio Interface Share Link", self.share_url)
            else:
                mlflow.log_param("Gradio Interface Local Link", self.local_url)
        if self.analytics_enabled and analytics_integration:
            data = {"integration": analytics_integration}
            utils.integration_analytics(data)


def close_all(verbose: bool = True) -> None:
    for io in Interface.get_instances():
        io.close(verbose)


def reset_all() -> None:
    warnings.warn(
        "The `reset_all()` method has been renamed to `close_all()` "
        "and will be deprecated. Please use `close_all()` instead."
    )
    close_all()<|MERGE_RESOLUTION|>--- conflicted
+++ resolved
@@ -590,89 +590,8 @@
                 print("PASSED")
                 continue
 
-<<<<<<< HEAD
     def launch(self, **args):
-        if self.allow_flagging:
-=======
-    def launch(
-        self,
-        inline: bool = None,
-        inbrowser: bool = None,
-        share: bool = False,
-        debug: bool = False,
-        auth: Optional[Callable | Tuple[str, str] | List[Tuple[str, str]]] = None,
-        auth_message: Optional[str] = None,
-        private_endpoint: Optional[str] = None,
-        prevent_thread_lock: bool = False,
-        show_error: bool = True,
-        server_name: Optional[str] = None,
-        server_port: Optional[int] = None,
-        show_tips: bool = False,
-        enable_queue: bool = False,
-        height: int = 500,
-        width: int = 900,
-        encrypt: bool = False,
-        cache_examples: bool = False,
-        favicon_path: Optional[str] = None,
-        ssl_keyfile: Optional[str] = None,
-        ssl_certfile: Optional[str] = None,
-    ) -> Tuple[flask.Flask, str, str]:
-        """
-        Launches the webserver that serves the UI for the interface.
-        Parameters:
-        inline (bool): whether to display in the interface inline on python notebooks.
-        inbrowser (bool): whether to automatically launch the interface in a new tab on the default browser.
-        share (bool): whether to create a publicly shareable link from your computer for the interface.
-        debug (bool): if True, and the interface was launched from Google Colab, prints the errors in the cell output.
-        auth (Callable, Union[Tuple[str, str], List[Tuple[str, str]]]): If provided, username and password (or list of username-password tuples) required to access interface. Can also provide function that takes username and password and returns True if valid login.
-        auth_message (str): If provided, HTML message provided on login page.
-        private_endpoint (str): If provided, the public URL of the interface will be this endpoint (should generally be unchanged).
-        prevent_thread_lock (bool): If True, the interface will block the main thread while the server is running.
-        show_error (bool): If True, any errors in the interface will be printed in the browser console log
-        server_port (int): will start gradio app on this port (if available). Can be set by environment variable GRADIO_SERVER_PORT.
-        server_name (str): to make app accessible on local network, set this to "0.0.0.0". Can be set by environment variable GRADIO_SERVER_NAME.
-        show_tips (bool): if True, will occasionally show tips about new Gradio features
-        enable_queue (bool): if True, inference requests will be served through a queue instead of with parallel threads. Required for longer inference times (> 1min) to prevent timeout.
-        width (int): The width in pixels of the iframe element containing the interface (used if inline=True)
-        height (int): The height in pixels of the iframe element containing the interface (used if inline=True)
-        encrypt (bool): If True, flagged data will be encrypted by key provided by creator at launch
-        cache_examples (bool): If True, examples outputs will be processed and cached in a folder, and will be used if a user uses an example input.
-        favicon_path (str): If a path to a file (.png, .gif, or .ico) is provided, it will be used as the favicon for the web page.
-        ssl_keyfile (str): If a path to a file is provided, will use this as the private key file to create a local server running on https.
-        ssl_certfile (str): If a path to a file is provided, will use this as the signed certificate for https. Needs to be provided if ssl_keyfile is provided.
-        Returns:
-        app (flask.Flask): Flask app object
-        path_to_local_server (str): Locally accessible link
-        share_url (str): Publicly accessible link (if share=True)
-        """
-        self.config = self.get_config_file()
-        self.cache_examples = cache_examples
-        if (
-            auth
-            and not callable(auth)
-            and not isinstance(auth[0], tuple)
-            and not isinstance(auth[0], list)
-        ):
-            auth = [auth]
-        self.auth = auth
-        self.auth_message = auth_message
-        self.show_tips = show_tips
-        self.show_error = show_error
-        self.height = self.height or height
-        self.width = self.width or width
-        self.favicon_path = favicon_path
-
-        if self.encrypt is None:
-            self.encrypt = encrypt
-        if self.encrypt:
-            self.encryption_key = encryptor.get_key(
-                getpass.getpass("Enter key for encryption: ")
-            )
-
-        if self.enable_queue is None:
-            self.enable_queue = enable_queue
         if self.allow_flagging != "never":
->>>>>>> b57999c2
             self.flagging_callback.setup(self.flagging_dir)
         super().launch(**args)
 
