import html
import inspect
import json
import os
import re

import markdown2
import requests
from jinja2 import Template

from gradio.inputs import InputComponent
from gradio.interface import Interface
from gradio.outputs import OutputComponent

from render_html_helpers import generate_meta_image

GRADIO_DIR = "../../"
GRADIO_GUIDES_DIR = os.path.join(GRADIO_DIR, "guides")
GRADIO_DEMO_DIR = os.path.join(GRADIO_DIR, "demo")

with open("src/navbar.html", encoding="utf-8") as navbar_file:
    navbar_html = navbar_file.read()


def render_index():
    os.makedirs("generated", exist_ok=True)
    with open("src/tweets.json", encoding="utf-8") as tweets_file:
        tweets = json.load(tweets_file)
    star_request = requests.get("https://api.github.com/repos/gradio-app/gradio").json()
    star_count = (
        "{:,}".format(star_request["stargazers_count"]) if "stargazers_count" in star_request else ""
    )
    with open("src/index_template.html", encoding="utf-8") as template_file:
        template = Template(template_file.read())
        output_html = template.render(
            tweets=tweets, star_count=star_count, navbar_html=navbar_html
        )
    with open(
        os.path.join("generated", "index.html"), "w", encoding="utf-8"
    ) as generated_template:
        generated_template.write(output_html)


guides = []
for guide in sorted(os.listdir(GRADIO_GUIDES_DIR)):
    if "template" in guide:
        continue
    guide_name = guide[:-3]
    pretty_guide_name = " ".join(
        [
            word.capitalize().replace("Ml", "ML").replace("Gan", "GAN")
            for word in guide_name.split("_")
        ]
    )
    with open(os.path.join(GRADIO_GUIDES_DIR, guide), "r") as f:
        guide_content = f.read()

    tags = None
    if "tags: " in guide_content:
        tags = guide_content.split("tags: ")[1].split("\n")[0].split(", ")
<<<<<<< HEAD
        tags = tags[:3]
        tags = " • ".join(tags)

    guide_dict = {
        "guide_name": guide_name,
        "pretty_guide_name": pretty_guide_name,
        "guide_content": guide_content,
        "tags": tags,
    }
    guides.append(guide_dict)

with open("src/navbar.html", encoding="utf-8") as navbar_file:
    navbar_html = navbar_file.read()


def render_index():
    os.makedirs("generated", exist_ok=True)
    with open("src/tweets.json", encoding="utf-8") as tweets_file:
        tweets = json.load(tweets_file)
    star_count = "{:,}".format(
        requests.get("https://api.github.com/repos/gradio-app/gradio").json()[
            "stargazers_count"
        ]
    )
    with open("src/index_template.html", encoding="utf-8") as template_file:
        template = Template(template_file.read())
        output_html = template.render(
            tweets=tweets, star_count=star_count, navbar_html=navbar_html
        )
    with open(
        os.path.join("generated", "index.html"), "w", encoding="utf-8"
    ) as generated_template:
        generated_template.write(output_html)


def render_guides_main():
=======
    spaces = None
    if "related_spaces: " in guide_content:
        spaces = guide_content.split("related_spaces: ")[1].split("\n")[0].split(", ")
    url = f"https://gradio.app/{guide_name}/"

    guide_content = "\n".join([line for line in guide_content.split("\n") if not (line.startswith("tags: ") or line.startswith("related_spaces: "))]) 

    guides.append(
        {
            "name": guide_name,
            "pretty_name": pretty_guide_name,
            "content": guide_content,
            "tags": tags,
            "spaces": spaces,
            "url": url,
        }
    )


def render_guides_main():
    filtered_guides = [guide for guide in guides if guide["name"] != "getting_started"]
>>>>>>> 2ad48751
    with open("src/guides_main_template.html", encoding="utf-8") as template_file:
        template = Template(template_file.read())
        output_html = template.render(guides=filtered_guides, navbar_html=navbar_html)
    os.makedirs(os.path.join("generated", "guides"), exist_ok=True)
    with open(
        os.path.join("generated", "guides", "index.html"), "w", encoding="utf-8"
    ) as generated_template:
        generated_template.write(output_html)
    with open(
        os.path.join("generated", "guides.html"), "w", encoding="utf-8"
    ) as generated_template:
        generated_template.write(output_html)


<<<<<<< HEAD
def add_line_breaks(text, num_char):
    if len(text) > num_char:
        text_list = text.split()
        text = ""
        total_count = 0
        count = 0
        for word in text_list:
            if total_count > num_char * 5:
                text = text[:-1]
                text += "..."
                break
            count += len(word)
            if count > num_char:
                text += word + "\n"
                total_count += count
                count = 0
            else:
                text += word + " "
                total_count += len(word + " ")
        return text
    return text


def generate_guide_meta_tags(title, tags, url, guide_path_name):
    surface = cairo.ImageSurface.create_from_png("src/assets/img/guides/base-image.png")
    ctx = cairo.Context(surface)
    ctx.scale(500, 500)
    ctx.set_source_rgba(0.611764706, 0.639215686, 0.6862745098, 1)
    ctx.select_font_face("Arial", cairo.FONT_SLANT_NORMAL, cairo.FONT_WEIGHT_NORMAL)
    ctx.set_font_size(0.15)
    ctx.move_to(0.3, 0.55)
    ctx.show_text("gradio.app/guides")
    if len(tags) > 5:
        tags = tags[:5]
    tags = "  |  ".join(tags)
    ctx.move_to(0.3, 2.2)
    ctx.show_text(tags)
    ctx.set_source_rgba(0.352941176, 0.352941176, 0.352941176, 1)
    ctx.set_font_size(0.28)
    title_breaked = add_line_breaks(title, 10)

    if "\n" in title_breaked:
        for i, t in enumerate(title_breaked.split("\n")):
            ctx.move_to(0.3, 0.9 + i * 0.4)
            ctx.show_text(t)
    else:
        ctx.move_to(0.3, 1.0)
        ctx.show_text(title_breaked)
    image_path = f"src/assets/img/guides/{guide_path_name}.png"
    surface.write_to_png(image_path)
    load_path = f"/assets/img/guides/{guide_path_name}.png"
    meta_tags = f"""
    <title>{title}</title>
    <meta property="og:title" content="{title}" />
    <meta property="og:type" content="article" />
    <meta property="og:url" content="{url}" />
    <meta property="og:image" content="{load_path}" />
    <meta name="twitter:title" content="{title}">
    <meta name="twitter:image" content="{load_path}">
    <meta name="twitter:card" content="summary_large_image">
    """
    return meta_tags


def render_guides():
    for guide in os.listdir(GRADIO_GUIDES_DIR):
        if "template" in guide:
            continue
        with open(
            os.path.join(GRADIO_GUIDES_DIR, guide), encoding="utf-8"
        ) as guide_file:
            guide_text = guide_file.read()

        if "related_spaces: " in guide_text:
            spaces = guide_text.split("related_spaces: ")[1].split("\n")[0].split(", ")
            spaces_html = "<div id='spaces-holder'><a href='https://hf.co/spaces' target='_blank'><img src='/assets/img/spaces-logo.svg'></a><p style='margin: 0;display: inline;font-size: large;font-weight: 400;'>Related Spaces: </p>"
            for space in spaces:
                spaces_html += f"<div class='space-link'><a href='{space}' target='_blank'>{space[30:]}</a></div>"
            spaces_html += "</div>"
            guide_text = (
                guide_text.split("related_spaces: ")[0]
                + spaces_html
                + "\n".join(guide_text.split("related_spaces: ")[1].split("\n")[1:])
            )

        tags = ""
        if "tags: " in guide_text:
            tags = guide_text.split("tags: ")[1].split("\n")[0].split(", ")
            guide_text = (
                guide_text.split("tags: ")[0]
                + "\n"
                + "\n".join(guide_text.split("tags: ")[1].split("\n")[1:])
            )

        title = " ".join(
            [
                word.capitalize().replace("Ml", "ML").replace("Gan", "GAN")
                for word in guide[:-3].split("_")
            ]
        )
        url = f"https://gradio.app/{guide[:-3]}/"
        meta_tags = generate_guide_meta_tags(title, tags, url, guide[:-3])
=======
def render_guides():
    for guide in guides:
        generate_meta_image(guide)
>>>>>>> 2ad48751

        code_tags = re.findall(r'\{\{ code\["([^\s]*)"\] \}\}', guide["content"])
        demo_names = re.findall(r'\{\{ demos\["([^\s]*)"\] \}\}', guide["content"])
        code, demos = {}, {}
        guide["content"] = (
            guide["content"]
            .replace("website/src/assets", "/assets")
            .replace("```python\n", "<pre><code class='lang-python'>")
            .replace("```bash\n", "<pre><code class='lang-bash'>")
            .replace("```directory\n", "<pre><code class='lang-bash'>")
            .replace("```csv\n", "<pre><code class='lang-bash'>")
            .replace("```", "</code></pre>")
        )

        for code_src in code_tags:
            with open(os.path.join(GRADIO_DEMO_DIR, code_src, "run.py")) as code_file:
                python_code = code_file.read().replace(
                    'if __name__ == "__main__":\n    iface.launch()', "iface.launch()"
                )
                code[code_src] = (
                    "<pre><code class='lang-python'>" + python_code + "</code></pre>"
                )

        for demo_name in demo_names:
            demos[demo_name] = (
                "</div><div id='interface_" + demo_name + "'></div><div class='prose'>"
            )
        guide_template = Template(guide["content"])
        guide_output = guide_template.render(code=code, demos=demos)

        # Escape HTML tags inside python code blocks so they show up properly
        pattern = "<code class='lang-python'>\n?((.|\n)*?)\n?</code>"
        guide_output = re.sub(
            pattern,
            lambda x: "<code class='lang-python'>"
            + html.escape(x.group(1))
            + "</code>",
            guide_output,
        )

<<<<<<< HEAD
        output_html = markdown2.markdown(guide_output)
        output_html = output_html.replace("<a ", "<a target='blank' ")
=======
        output_html = markdown2.markdown(guide_output, extras=["target-blank-links"])
>>>>>>> 2ad48751

        for match in re.findall(r"<h3>([A-Za-z0-9 ]*)<\/h3>", output_html):
            output_html = output_html.replace(
                f"<h3>{match}</h3>",
                f"<h3 id={match.lower().replace(' ', '_')}>{match}</h3>",
            )

        os.makedirs("generated", exist_ok=True)
        os.makedirs(os.path.join("generated", guide["name"]), exist_ok=True)
        with open(
            "src/guides_template.html", encoding="utf-8"
        ) as general_template_file:
            general_template = Template(general_template_file.read())
        with open(
<<<<<<< HEAD
            os.path.join("generated", guide, "index.html"), "w", encoding="utf-8"
=======
            os.path.join("generated", guide["name"], "index.html"),
            "w",
            encoding="utf-8",
>>>>>>> 2ad48751
        ) as generated_template:
            output_html = general_template.render(
                template_html=output_html,
                demo_names=demo_names,
<<<<<<< HEAD
                meta_tags=meta_tags,
                navbar_html=navbar_html,
=======
                navbar_html=navbar_html,
                title=guide["pretty_name"],
                url=guide["url"],
                guide_name=guide["name"],
                spaces=guide["spaces"],
                tags=guide["tags"],
>>>>>>> 2ad48751
            )
            generated_template.write(output_html)


def render_docs():
    if os.path.exists("generated/colab_links.json"):
        with open("generated/colab_links.json") as demo_links_file:
            try:
                demo_links = json.load(demo_links_file)
            except ValueError:
                demo_links = {}
    else:  # docs will be missing demo links
        demo_links = {}
    SCREENSHOT_FOLDER = "dist/assets/demo_screenshots"
    os.makedirs(SCREENSHOT_FOLDER, exist_ok=True)

    def get_function_documentation(func):
        doc_str = inspect.getdoc(func)
        func_doc, params_doc, return_doc = [], [], []
        documented_params = {"self"}
        mode = "pre"
        for line in doc_str.split("\n"):
            if line.startswith("Parameters:"):
                mode = "in"
                continue
            if line.startswith("Returns:"):
                mode = "out"
                continue
            if "DEPRECATED" in line:
                continue
            if mode == "pre":
                func_doc.append(line)
            elif mode == "in":
                space_index = line.index(" ")
                colon_index = line.index(":")
                name = line[:space_index]
                documented_params.add(name)
                params_doc.append(
                    (
                        name,
                        line[space_index + 2 : colon_index - 1],
                        line[colon_index + 2 :],
                    )
                )
            elif mode == "out":
                colon_index = line.index(":")
                return_doc.append((line[1 : colon_index - 1], line[colon_index + 2 :]))
        params = inspect.getfullargspec(func)
        param_set = []
        for i in range(len(params.args)):
            neg_index = -1 - i
            if params.args[neg_index] not in documented_params:
                continue
            if params.defaults and i < len(params.defaults):
                default = params.defaults[neg_index]
                if type(default) == str:
                    default = '"' + default + '"'
                else:
                    default = str(default)
                param_set.insert(0, (params.args[neg_index], default))
            else:
                param_set.insert(0, (params.args[neg_index],))
        return "\n".join(func_doc), param_set, params_doc, return_doc

    def get_class_documentation(cls):
        inp = {}
        inp["name"] = cls.__name__
        doc = inspect.getdoc(cls)
        doc_lines = doc.split("\n")
        inp["doc"] = "\n".join(doc_lines[:-2])
        inp["type"] = doc_lines[-2].split("type: ")[-1]
        inp["demos"] = doc_lines[-1][7:].split(", ")
        _, inp["params"], inp["params_doc"], _ = get_function_documentation(
            cls.__init__
        )
        inp["shortcuts"] = list(cls.get_shortcut_implementations().items())
        if "interpret" in cls.__dict__:
            (
                inp["interpret"],
                inp["interpret_params"],
                inp["interpret_params_doc"],
                _,
            ) = get_function_documentation(cls.interpret)
            _, _, _, inp["interpret_returns_doc"] = get_function_documentation(
                cls.get_interpretation_scores
            )

        return inp

    inputs = [get_class_documentation(cls) for cls in InputComponent.__subclasses__()]
    outputs = [get_class_documentation(cls) for cls in OutputComponent.__subclasses__()]
    interface_params = get_function_documentation(Interface.__init__)
    interface = {
        "doc": inspect.getdoc(Interface),
        "params": interface_params[1],
        "params_doc": interface_params[2],
    }
    launch_params = get_function_documentation(Interface.launch)
    launch = {
        "params": launch_params[1],
        "params_doc": launch_params[2],
    }
    load_params = get_function_documentation(Interface.load)
    load = {
        "params": load_params[1],
        "params_doc": load_params[2],
        "return_doc": load_params[3],
    }
    docs = {
        "input": inputs,
        "output": outputs,
        "interface": interface,
        "launch": launch,
        "load": load,
    }
    os.makedirs("generated", exist_ok=True)
    with open("src/docs_template.html") as template_file:
        template = Template(template_file.read())
        output_html = template.render(
            docs=docs, demo_links=demo_links, navbar_html=navbar_html
        )
    os.makedirs(os.path.join("generated", "docs"), exist_ok=True)
    with open(
        os.path.join("generated", "docs", "index.html"), "w"
    ) as generated_template:
        generated_template.write(output_html)


def render_other():
    os.makedirs("generated", exist_ok=True)
    for template_filename in os.listdir("src/other_templates"):
        with open(
            os.path.join("src/other_templates", template_filename)
        ) as template_file:
            template = Template(template_file.read())
            output_html = template.render()
        folder_name = template_filename[:-14]
        os.makedirs(os.path.join("generated", folder_name), exist_ok=True)
        with open(
            os.path.join("generated", folder_name, "index.html"), "w", encoding="utf-8"
        ) as generated_template:
            generated_template.write(output_html)


if __name__ == "__main__":
    render_index()
    render_guides_main()
    render_guides()
    render_docs()
    render_other()<|MERGE_RESOLUTION|>--- conflicted
+++ resolved
@@ -58,44 +58,7 @@
     tags = None
     if "tags: " in guide_content:
         tags = guide_content.split("tags: ")[1].split("\n")[0].split(", ")
-<<<<<<< HEAD
-        tags = tags[:3]
-        tags = " • ".join(tags)
-
-    guide_dict = {
-        "guide_name": guide_name,
-        "pretty_guide_name": pretty_guide_name,
-        "guide_content": guide_content,
-        "tags": tags,
-    }
-    guides.append(guide_dict)
-
-with open("src/navbar.html", encoding="utf-8") as navbar_file:
-    navbar_html = navbar_file.read()
-
-
-def render_index():
-    os.makedirs("generated", exist_ok=True)
-    with open("src/tweets.json", encoding="utf-8") as tweets_file:
-        tweets = json.load(tweets_file)
-    star_count = "{:,}".format(
-        requests.get("https://api.github.com/repos/gradio-app/gradio").json()[
-            "stargazers_count"
-        ]
-    )
-    with open("src/index_template.html", encoding="utf-8") as template_file:
-        template = Template(template_file.read())
-        output_html = template.render(
-            tweets=tweets, star_count=star_count, navbar_html=navbar_html
-        )
-    with open(
-        os.path.join("generated", "index.html"), "w", encoding="utf-8"
-    ) as generated_template:
-        generated_template.write(output_html)
-
-
-def render_guides_main():
-=======
+
     spaces = None
     if "related_spaces: " in guide_content:
         spaces = guide_content.split("related_spaces: ")[1].split("\n")[0].split(", ")
@@ -117,7 +80,6 @@
 
 def render_guides_main():
     filtered_guides = [guide for guide in guides if guide["name"] != "getting_started"]
->>>>>>> 2ad48751
     with open("src/guides_main_template.html", encoding="utf-8") as template_file:
         template = Template(template_file.read())
         output_html = template.render(guides=filtered_guides, navbar_html=navbar_html)
@@ -132,114 +94,9 @@
         generated_template.write(output_html)
 
 
-<<<<<<< HEAD
-def add_line_breaks(text, num_char):
-    if len(text) > num_char:
-        text_list = text.split()
-        text = ""
-        total_count = 0
-        count = 0
-        for word in text_list:
-            if total_count > num_char * 5:
-                text = text[:-1]
-                text += "..."
-                break
-            count += len(word)
-            if count > num_char:
-                text += word + "\n"
-                total_count += count
-                count = 0
-            else:
-                text += word + " "
-                total_count += len(word + " ")
-        return text
-    return text
-
-
-def generate_guide_meta_tags(title, tags, url, guide_path_name):
-    surface = cairo.ImageSurface.create_from_png("src/assets/img/guides/base-image.png")
-    ctx = cairo.Context(surface)
-    ctx.scale(500, 500)
-    ctx.set_source_rgba(0.611764706, 0.639215686, 0.6862745098, 1)
-    ctx.select_font_face("Arial", cairo.FONT_SLANT_NORMAL, cairo.FONT_WEIGHT_NORMAL)
-    ctx.set_font_size(0.15)
-    ctx.move_to(0.3, 0.55)
-    ctx.show_text("gradio.app/guides")
-    if len(tags) > 5:
-        tags = tags[:5]
-    tags = "  |  ".join(tags)
-    ctx.move_to(0.3, 2.2)
-    ctx.show_text(tags)
-    ctx.set_source_rgba(0.352941176, 0.352941176, 0.352941176, 1)
-    ctx.set_font_size(0.28)
-    title_breaked = add_line_breaks(title, 10)
-
-    if "\n" in title_breaked:
-        for i, t in enumerate(title_breaked.split("\n")):
-            ctx.move_to(0.3, 0.9 + i * 0.4)
-            ctx.show_text(t)
-    else:
-        ctx.move_to(0.3, 1.0)
-        ctx.show_text(title_breaked)
-    image_path = f"src/assets/img/guides/{guide_path_name}.png"
-    surface.write_to_png(image_path)
-    load_path = f"/assets/img/guides/{guide_path_name}.png"
-    meta_tags = f"""
-    <title>{title}</title>
-    <meta property="og:title" content="{title}" />
-    <meta property="og:type" content="article" />
-    <meta property="og:url" content="{url}" />
-    <meta property="og:image" content="{load_path}" />
-    <meta name="twitter:title" content="{title}">
-    <meta name="twitter:image" content="{load_path}">
-    <meta name="twitter:card" content="summary_large_image">
-    """
-    return meta_tags
-
-
-def render_guides():
-    for guide in os.listdir(GRADIO_GUIDES_DIR):
-        if "template" in guide:
-            continue
-        with open(
-            os.path.join(GRADIO_GUIDES_DIR, guide), encoding="utf-8"
-        ) as guide_file:
-            guide_text = guide_file.read()
-
-        if "related_spaces: " in guide_text:
-            spaces = guide_text.split("related_spaces: ")[1].split("\n")[0].split(", ")
-            spaces_html = "<div id='spaces-holder'><a href='https://hf.co/spaces' target='_blank'><img src='/assets/img/spaces-logo.svg'></a><p style='margin: 0;display: inline;font-size: large;font-weight: 400;'>Related Spaces: </p>"
-            for space in spaces:
-                spaces_html += f"<div class='space-link'><a href='{space}' target='_blank'>{space[30:]}</a></div>"
-            spaces_html += "</div>"
-            guide_text = (
-                guide_text.split("related_spaces: ")[0]
-                + spaces_html
-                + "\n".join(guide_text.split("related_spaces: ")[1].split("\n")[1:])
-            )
-
-        tags = ""
-        if "tags: " in guide_text:
-            tags = guide_text.split("tags: ")[1].split("\n")[0].split(", ")
-            guide_text = (
-                guide_text.split("tags: ")[0]
-                + "\n"
-                + "\n".join(guide_text.split("tags: ")[1].split("\n")[1:])
-            )
-
-        title = " ".join(
-            [
-                word.capitalize().replace("Ml", "ML").replace("Gan", "GAN")
-                for word in guide[:-3].split("_")
-            ]
-        )
-        url = f"https://gradio.app/{guide[:-3]}/"
-        meta_tags = generate_guide_meta_tags(title, tags, url, guide[:-3])
-=======
 def render_guides():
     for guide in guides:
         generate_meta_image(guide)
->>>>>>> 2ad48751
 
         code_tags = re.findall(r'\{\{ code\["([^\s]*)"\] \}\}', guide["content"])
         demo_names = re.findall(r'\{\{ demos\["([^\s]*)"\] \}\}', guide["content"])
@@ -280,12 +137,7 @@
             guide_output,
         )
 
-<<<<<<< HEAD
-        output_html = markdown2.markdown(guide_output)
-        output_html = output_html.replace("<a ", "<a target='blank' ")
-=======
         output_html = markdown2.markdown(guide_output, extras=["target-blank-links"])
->>>>>>> 2ad48751
 
         for match in re.findall(r"<h3>([A-Za-z0-9 ]*)<\/h3>", output_html):
             output_html = output_html.replace(
@@ -300,28 +152,19 @@
         ) as general_template_file:
             general_template = Template(general_template_file.read())
         with open(
-<<<<<<< HEAD
-            os.path.join("generated", guide, "index.html"), "w", encoding="utf-8"
-=======
             os.path.join("generated", guide["name"], "index.html"),
             "w",
             encoding="utf-8",
->>>>>>> 2ad48751
         ) as generated_template:
             output_html = general_template.render(
                 template_html=output_html,
                 demo_names=demo_names,
-<<<<<<< HEAD
-                meta_tags=meta_tags,
-                navbar_html=navbar_html,
-=======
                 navbar_html=navbar_html,
                 title=guide["pretty_name"],
                 url=guide["url"],
                 guide_name=guide["name"],
                 spaces=guide["spaces"],
                 tags=guide["tags"],
->>>>>>> 2ad48751
             )
             generated_template.write(output_html)
 
