# Demo: (Image) -> (Image)

import gradio as gr
from time import time
from PIL import Image


def image_mod(image):
    return image.rotate(45)


gr.Interface(image_mod, 
<<<<<<< HEAD
             gr.inputs.Image(type="pil", tool="select"), 
             [
                gr.outputs.Image(type="pil"), 
                gr.outputs.Image(type="pil"), 
             ],
=======
             gr.inputs.Image(type="pil"), 
             gr.outputs.Image(type="pil"), 
>>>>>>> 223d124a
             examples=[
                 ["images/cheetah1.jpg"],
                 ["images/cheetah2.jpg"],
                 ["images/lion.jpg"],
             ],
             live=True,
             ).launch(share=True)<|MERGE_RESOLUTION|>--- conflicted
+++ resolved
@@ -10,16 +10,8 @@
 
 
 gr.Interface(image_mod, 
-<<<<<<< HEAD
-             gr.inputs.Image(type="pil", tool="select"), 
-             [
-                gr.outputs.Image(type="pil"), 
-                gr.outputs.Image(type="pil"), 
-             ],
-=======
              gr.inputs.Image(type="pil"), 
              gr.outputs.Image(type="pil"), 
->>>>>>> 223d124a
              examples=[
                  ["images/cheetah1.jpg"],
                  ["images/cheetah2.jpg"],
