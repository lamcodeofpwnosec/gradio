--- conflicted
+++ resolved
@@ -131,6 +131,7 @@
         self.io.close()
         gr.reset_all()
 
+
 class TestInterfaceCustomParameters(unittest.TestCase):
     def test_show_error(self):
         io = gr.Interface(lambda x: 1/x, "number", "number")
@@ -157,8 +158,7 @@
             mock_post.assert_not_called()
         io.close()
 
-<<<<<<< HEAD
-=======
+
 class TestFlagging(unittest.TestCase):
     def test_num_rows_written(self):
         io = gr.Interface(lambda x: x, "text", "text")
@@ -181,7 +181,7 @@
         mock_flag.assert_called_once()
         self.assertEqual(response.status_code, 200)
         io.close()
->>>>>>> 89df017c
+
 
 @mock.patch("requests.post")
 class TestInterpretation(unittest.TestCase):
